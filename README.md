# neware-api

## Overview
`neware-api` provides a Python API and command line interface (CLI) to control Neware cylers.

It is designed for BTS 8.0 and WHW-200L-160CH-B systems, and should work on other cyclers using BTS 8.0.

## Features
- CLI and Python API
- Connect to Neware cyclers
- Retrieve status, data, logs
- Start and stop experiments

## Installation
Install on a Windows PC with BTS server and client 8.0, connected to one or more Neware cyclers with the API activated.

In a Python >3.12 environment, run:
```
pip install git+https://github.com/EmpaEconversion/neware-api.git
```

<<<<<<< HEAD
## CLI usage

See commands and arguments with
```
neware --help
neware <COMMAND> --help
```

E.g. to check the status of all channels use
```
neware status
```

To start a job use
```
neware start "pipeline_id" "my_sample" "my_protocol.xml"
```

A `pipeline` is defined by `{Device ID}-{Sub-device ID}-{Channel ID}`, e.g. `"100-2-3"` for machine 100, sub-device 2, channel 3.

## API usage

Commands are also available through Python, e.g.
```python
python from neware_api import NewareAPI

with NewareAPI() as nw:  # connect to the instrument
    nw.start(
        "pipeline_id",
        "my_sample",
        "my_protocol.xml",
    )
```
=======
## For maintainers

To create a new release, clone the repository, install development dependencies with `pip install '.[dev]'`, and then execute `bumpver update --major/--minor/--patch`.
This will:

  1. Create a tagged release with bumped version and push it to the repository.
  2. Trigger a GitHub actions workflow that creates a GitHub release.

Additional notes:

  - Use the `--dry` option to preview the release change.
  - The release tag (e.g. a/b/rc) is determined from the last release.
    Use the `--tag` option to override the release tag.
>>>>>>> 442b22fc

## License
This project is licensed under the MIT License. See the [LICENSE](LICENSE) file for more information.

## Contact
For any questions or issues, please open an issue on GitHub or contact econversion@empa.ch.

## Contributors

- [Graham Kimbell](https://github.com/g-kimbell)
- [Aliaksandr Yakutovich](https://github.com/yakutovicha)

## Acknowledgements

This software was developed at the Materials for Energy Conversion Lab at the Swiss Federal Laboratories for Materials Science and Technology (Empa), and supported through the EU's Horizon programme under the IntelLiGent project (101069765) and the Swiss State Secretariat for Education, Research and Innovation (SERI) (22.00142). 🇪🇺🇨🇭<|MERGE_RESOLUTION|>--- conflicted
+++ resolved
@@ -19,7 +19,6 @@
 pip install git+https://github.com/EmpaEconversion/neware-api.git
 ```
 
-<<<<<<< HEAD
 ## CLI usage
 
 See commands and arguments with
@@ -53,7 +52,7 @@
         "my_protocol.xml",
     )
 ```
-=======
+
 ## For maintainers
 
 To create a new release, clone the repository, install development dependencies with `pip install '.[dev]'`, and then execute `bumpver update --major/--minor/--patch`.
@@ -67,7 +66,7 @@
   - Use the `--dry` option to preview the release change.
   - The release tag (e.g. a/b/rc) is determined from the last release.
     Use the `--tag` option to override the release tag.
->>>>>>> 442b22fc
+
 
 ## License
 This project is licensed under the MIT License. See the [LICENSE](LICENSE) file for more information.

--- conflicted
+++ resolved
@@ -10,54 +10,6 @@
 
 app = typer.Typer()
 
-<<<<<<< HEAD
-=======
-
-@app.command()
-def start(
-    pipeline: str,
-    sampleid: str,
-    payload_xml_path: str,
-    save_location: Annotated[str, typer.Argument()] = "C://Neware data/",
-) -> None:
-    """Start the cycling process.
-
-    Example usage:
-    >>> neware start '13-1-2' 'mysamplename' 'my/file/location/ocv.xml' 'my/data/location/'
-
-    Args:
-        pipeline: the identifier given by device-subdevice-channel e.g. 13-1-2
-        sampleid: name of the sample, used as the barcode in the measurement
-        payload_xml_path: path to the xml job file on the cycler server machine
-        save_location (default C:/Neware data): location to save the data on server
-
-    Raises:
-        KeyError if pipeline ID not in channel map
-
-    """
-    typer.echo(
-        f"Sample {sampleid} starting job {payload_xml_path} on channel {pipeline}, saving data to {save_location}."
-    )
-    with NewareAPI() as nw:
-        response = nw.start_job(
-            pipeline=pipeline,
-            sampleid=sampleid,
-            payload_xml_path=payload_xml_path,
-            save_location=save_location,
-        )
-    match = re.search("(?<=>)(.*)(?=</start>)", response)
-    result = match.group(1) if match else ""
-    if result == "ok":
-        typer.echo("Successfully started job.")
-    elif result == "false":
-        typer.echo("Starting job failed. Download and check BTS log for more detail.")
-        raise typer.Exit(code=1)
-    else:
-        typer.echo(f"Device response not understood:\n{response}")
-        raise typer.Exit(code=1)
-
-
->>>>>>> bc2a2de5
 @app.command()
 def status(
     pipeline_ids: Annotated[Optional[list[str]], typer.Argument()] = None  # noqa: UP007

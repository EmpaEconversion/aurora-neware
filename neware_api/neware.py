--- conflicted
+++ resolved
@@ -15,13 +15,8 @@
 # DONE
 # connect, getdevinfo, getchlstatus, start, stop, download, downloadlog, inquire, inquiredf,
 # clearflag, light, downloadStepLayer
-<<<<<<< HEAD
-# Fix: broadcaststop, continue, chl_ctrl, goto, parallel, getparallel, resetalarm, reset
-=======
-# REMAINING
+# REMAINING:
 # broadcaststop, continue, chl_ctrl, goto, parallel, getparallel, resetalarm, reset
->>>>>>> 506a8dee
-
 
 def _auto_convert_type(value: str) -> int | float | str | None:
     """Try to automatically convert a string to float or int."""
